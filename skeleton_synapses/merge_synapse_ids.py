--- conflicted
+++ resolved
@@ -40,12 +40,14 @@
                 # Fast path
                 final_row = rows[0]
             else:
-<<<<<<< HEAD
                 min_distance = distance_hessian = distance_raw_probs = None
                 if "distance" in output_columns:
                     # Find min distance
                     distances = map( lambda row: row["distance"], rows )
                     min_distance = numpy.asarray(distances, dtype=numpy.float32).min()
+                
+                connector_distances = map( lambda row: row["connector_distance"], rows)
+                min_conn_distance = numpy.asarray(connector_distances, dtype=numpy.float32).min()
 
                 if "distance_hessian" in output_columns:
                     # Find min hessian distance
@@ -56,14 +58,6 @@
                     # Find min raw_probs distance
                     distances_raw_probs = map( lambda row: row["distance_raw_probs"], rows )
                     min_distance_raw_probs = numpy.asarray(distances_raw_probs, dtype=numpy.float32).min()
-=======
-                # Find min distance
-                distances = map( lambda row: row["distance"], rows )
-                min_distance = numpy.asarray(distances, dtype=numpy.float32).min()
-                
-                connector_distances = map( lambda row: row["connector_distance"], rows)
-                min_conn_distance = numpy.asarray(connector_distances, dtype=numpy.float32).min()
->>>>>>> fd5fb1a3
 
                 # Sum sizes
                 sizes = map( lambda row: row["size_px"], rows )
@@ -94,11 +88,7 @@
                 
                 # Replace fields in the final row
                 final_row["x_px"], final_row["y_px"], final_row["z_px"] = avg_coord
-<<<<<<< HEAD
-=======
-                final_row["distance"] = min_distance
                 final_row["connector_distance"] = min_conn_distance
->>>>>>> fd5fb1a3
                 final_row["size_px"] = total_size
                 final_row["detection_uncertainty"] = avg_uncertainty
 
